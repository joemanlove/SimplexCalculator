"""Customized PyQt widgets for Simplex Calculator.

SCircleButton: QToolButton child
SPushButton: QPushButton child
SSettingsButton: QToolButton child
SIcon: QIcon child
SLabelSolve: QLabel child
SLEVar: QLineEdit child
SLECon: QLineEdit child
SLEIneq: QLineEdit child
"""

from os import path

from PyQt5.QtWidgets import (QWidget, QPushButton, QLineEdit, QLabel, QGridLayout, QComboBox,
                             QToolButton, QSizePolicy, QHBoxLayout, QVBoxLayout)
from PyQt5.QtGui import QRegExpValidator, QRegion, QPixmap, QColor, QIcon, QPixmap
from PyQt5.QtCore import Qt, QRegExp


from styles import SIMPLEX_ICON_LIGHT, SIMPLEX_ICON_DARK


class SCircleButton(QToolButton):
    """Child class of PyQt QToolButton.
    Forces button selection to be a circle.

    https://stackoverflow.com/a/48291001
    """

    def resizeEvent(self, event) -> None:
        """Force button selection area to be a circle.

        https://stackoverflow.com/a/48291001
        """
        self.setMask(QRegion(self.rect(), QRegion.Ellipse))
        QToolButton.resizeEvent(self, event)

    def set_icon(self, icon_name: str) -> None:
        """Displays an icon on the button.

        Parameters
        ---
        icon_name: str
            The file name of the icon with extension. Icons shuold be placed in /assets and
            the directory path should be excluded from the name.
        """
        # Redefined SIcon is used to allow color changes for light/dark mode.
        self.icon = SIcon(self, icon_name)


class SPushButton(QPushButton):
    """Child class of PyQt QPushButton object.
    """
    def __init__(self, window: QWidget, text: str, size: int):
        """Child class of PyQt QPushButton object.
        Creates a simple push button of a set square size with a given label.
        Used for increase/decrease buttons for variables/constraints.

        Parameters
        ---
        window: QWidget
            Main PyQt window.
        text: str
            Text to be displayed on button.
        size: int
            Square dimensions of the button.
        """
        QPushButton.__init__(self, window)
        self.setText(text)
        self.setMaximumWidth(size)
        self.setAutoRepeat(True)
        # Will delay button function in miliseconds when held down.
        self.setAutoRepeatDelay(500)


class SSettingsButton(QToolButton):
    """Child of PyQt QToolButton. Used to display and change individual settings for Simplex Calculator.
    """
    BUTTON_HEIGHT = 80
    ICON_SIZE = 40
    WIDGET_PADDING = 20

    def __init__(self, window: QWidget, text: str = ""):
        """Child of PyQt QToolButton. Used to display and change individual settings for Simplex Calculator.
        Parameters
        ---
        window: PyQt QWidget
        text: str, optional
            Defaults to "". The descriptive text of the setting to be displayed.
        """
        super().__init__(window)
        # Force button to expand horizontally to fill window
        self.setSizePolicy(QSizePolicy.Expanding, QSizePolicy.Minimum)
        self.setStyleSheet(f"height: {self.BUTTON_HEIGHT}px; icon-size: {self.ICON_SIZE}px;")
        # This layout will be used to place icon and label widgets.
        # https://stackoverflow.com/a/44292292
        self.setLayout(QGridLayout())
        self.layout().setAlignment(Qt.AlignLeft)
        self.layout().setSpacing(self.WIDGET_PADDING)
        self.layout().setContentsMargins(self.WIDGET_PADDING, int(self.WIDGET_PADDING*.65),
                                         self.WIDGET_PADDING, int(self.WIDGET_PADDING*.65))

        # The description_label and setting_label (displays current setting) go here.
        self.vert_layout = QVBoxLayout()
        self.vert_layout.setSpacing(4)
        self.layout().addLayout(self.vert_layout, 0, 1)

        # Used to describe setting.
        self.description_label = QLabel()
        self.description_label.setText(text)
        self.description_label.setStyleSheet("background: none;")
        self.vert_layout.addWidget(self.description_label)

    def set_icon(self, icon_name: str):
        """Displays an icon to be associated with the individual setting.

        Parameters
        ---
        icon_name: str
            The file name of the icon with extension. Icons shuold be placed in /assets and
            the directory path should be excluded from the name.
        """
        # Turn this widget's icon into a PushButton so that it can be placed appropriately in layout.
        # Setting an icon, rather than manually rescaling a pixmap on a label, produced better resolution.
        self.icon = QPushButton()
        # Prevent selection of icon button by tabbing.
        self.icon.setFocusPolicy(Qt.NoFocus)
        # Set the pushutton's icon to an SIcon for proper dark mode color swapping.
        self.icon.icon = SIcon(self.icon, icon_name)
        self.icon.setStyleSheet("border: none; background: none;")
        # Override the icon's mousePressEvent with the parent's.
        self.icon.mousePressEvent = self.mousePressEvent
        self.layout().addWidget(self.icon, 0, 0)

    def set_setting_label(self):
        """The setting label will be displayed directly below descriptive label and will display the
        crrent setting, e.g. "On" or "Off".

        Use self.setText to update this label within connected function.
        """
        self.setting_label = SLabelSetting()
        # self.setting_label.setText("More Testing")
        self.setting_label.setStyleSheet("background: none;")
        self.setText = lambda text: self.setting_label.setText(text)
        self.vert_layout.addWidget(self.setting_label)

    def set_line_edit(self) -> None:
        """Creates a QLineEdit widget.

        Used for font size and decimal places setting.
        """
        self.line_edit = QLineEdit()
        self.line_edit.setMaxLength(2)
        self.line_edit.setMaximumWidth(40)
        self.line_edit.setAlignment(Qt.AlignCenter)
        # Limit field input to digits -- Allow empty strings to enable user to clear field.
        self.line_edit.setValidator(QRegExpValidator(QRegExp('(^[0-9]+$|^$)')))
        self.vert_layout.addWidget(self.line_edit)
        
        # Force clicking on entire setting button to engage widget.
        def mouse_release(event):
            self.setDown(False)
            self.line_edit.setFocus()
            self.line_edit.selectAll()

        self.mouseReleaseEvent = mouse_release
<<<<<<< HEAD

=======
>>>>>>> 59cfb221

class SLabelSetting(QLabel):
    """Setting label for SSettingsButton. Displays current setting text

    Used solely to set custom color within styles.py.
    """
    def __init__(self, window: QWidget = None):
        super().__init__(window)


class SIcon(QIcon):
    """Child class of PyQt QIcon. Allows color swapping between light and dark mode.

    Sourced icons must be solid white in color to properly create color masks.
    """
    def __init__(self, parent, icon_name: str):
        """
        Parameters
        ---
        parent: PyQt object
            The parent widget must be one that has a setIcon method, e.g. QPushButton, QToolButton etc.
        icon_name: str
            The file name of the icon with extension. Icons shuold be placed in /assets and
            the directory path should be excluded from the name.
        """
        super().__init__()
        self.parent = parent
        # Color at index 0 and 1 are light mode color and dark mode color respectively.
        self.colors = [SIMPLEX_ICON_LIGHT, SIMPLEX_ICON_DARK]
        self.current_color = self.colors[0]

        # Change color of icon using a pixel map and a mask.
        # https://stackoverflow.com/a/38369468
        # Icon must be solid white to start with.
        self.pixmap = QPixmap(path.join(path.dirname(__file__), f"assets/{icon_name}"))
        mask = self.pixmap.createMaskFromColor(QColor('#FFFFFF'), Qt.MaskOutColor)
        self.pixmap.fill((QColor(self.current_color)))
        self.pixmap.setMask(mask)
        self.addPixmap(self.pixmap)

        self.parent.setIcon(self)
        # Give parent own's color_swap method.
        self.parent.color_swap = self.color_swap

    def color_swap(self, is_dark_mode: bool) -> None:
        """Swap icon color between dark mode color scheme and light mode color scheme.

        Parameters
        ---
        is_dark_mode: bool
            The current dark mode state. Used as an index to select color from self.colors.
        """
        new_color = self.colors[is_dark_mode]
        mask = self.pixmap.createMaskFromColor(QColor(self.current_color), Qt.MaskOutColor)
        self.pixmap.fill((QColor(new_color)))
        self.pixmap.setMask(mask)
        self.addPixmap(self.pixmap)
        # Parent's icon must be reset.
        self.parent.setIcon(self)
        self.current_color = new_color


class SLabelSolve(QLabel):
    """Child class of PyQt QLabel. Used for displaying components of solutions matrices.
    """
    def __init__(self, window: QWidget, text: str, borders: list = []):
        """Child class of PyQt QLabel. Used for displaying components of solutions matrices.

        Parameters
        ---
        window: PyQt QWidget
            The main window.
        text: str
            The text to be displayed on the label.
        borders: list
            A list of strings indicating what borders will be drawn. Used to create lines of table.
            Expected strings are "top", "bottom", "left", or "right".
        """
        QLabel.__init__(self, window)
        self.setText(text)
        self.setAlignment(Qt.AlignCenter)

        # Create border
        # Below string will be divided into substrings, if a direction within borders is present,
        # the substring is replaced with an empty string.
        style = "border-top-style:none; border-bottom-style:none; border-right-style:none; border-left-style:none;"
        style_list = style.split()
        for direction in borders:
            for i, sub_str in enumerate(style_list):
                if direction.lower() in sub_str:
                    style_list[i] = ""
                    break
        style = " ".join(style_list)
        self.setStyleSheet(style)


class SLineEdit(QLineEdit):
    """Child class of PyQt QLineEdit object and parent of SLEVar, SLECon, and SLEIneq child classes.
    """
    def __init__(self, window: QWidget, layout: QGridLayout, row_index: int, col_index: int):
        """Child class of PyQt QLineEdit object and parent of SLEVar, SLECon, and SLEIneq child classes.
        Used for inputting values into constraint and objective function edit fields during setup.

        Parameters
        ---
        window: PyQt QWidget
            The main window.
        layout: PyQt QGridLayout
            The layout where widgets are placed.
        row_num: int
            The row number for placement within the given layout.
        col_num: int
            The column number for placement within the given layout.
        """
        QLineEdit.__init__(self, window)
        self.setMaximumWidth(42)
        self.setAlignment(Qt.AlignCenter)
        # Limit field input to digits separated by a decimal and allows user to input an empty string to clear field.
        self.setValidator(QRegExpValidator(QRegExp('(^?[0-9]*\.?[0-9]+$|^$)')))

        self.layout = layout
        self.row_index = row_index
        self.col_index = col_index
        self.widgets = []

    def add(self) -> None:
        """Adds self and associated widgets to the initialized layout.
        """
        # Since each object contains multiple widgets (including itself),
        # place them in the appropriate column by multiplying the column index by the number of widgets.
        for i, widget in enumerate(self.widgets):
            self.layout.addWidget(widget, self.row_index, (self.col_index*len(self.widgets)) + i, Qt.AlignCenter)

    def delete(self) -> None:
        """Deletes self and associated widgets and removes them from the layout.
        """
        for i in range(len(self.widgets))[::-1]:
            deleted_widget = self.widgets.pop(i)
            self.layout.removeWidget(deleted_widget)
            deleted_widget.deleteLater()
            del deleted_widget

    def get_name(self) -> str:
        pass


class SLEVar(SLineEdit):
    """Child class of PyQt QLineEdit object. Component object for objective function.

    Since these are created with a loop, a class wrapper becomes necessary to prevent the
    connected function from being associated with the last object created within the loop,
    i.e. prevent cell variable from loop:
    https://pylint.pycqa.org/en/latest/user_guide/messages/warning/cell-var-from-loop.html
    """
    def __init__(self, window: QWidget, layout: QGridLayout, row_index: int, col_index: int, constraint_col: list):
        """Child class of PyQt QLineEdit object. Component object for objective function.
        Contains variable naming field, objective value field, and "+" label.

        Parameters
        ---
        window: PyQt QWidget
        layout: PyQt QGridLayout
        row_index: int
            The row index. Determines positioning within layout.
        col_index: int
            The object index within the SLE_vars list which also corresponds to the column of the layout.
            Used for default variable name and determining the label text when object is in the first column.
        constraint_col: list
            The list of associated constraint SLECon objects for variable name label updating.
            This is a column of constraint fields in the setup screen.
        """
        SLineEdit.__init__(self, window, layout, row_index, col_index)
        self.constraint_col = constraint_col

        self.name_field = QLineEdit(window)
        self.name_field.setMaxLength(3)
        self.name_field.setMaximumWidth(40)
        self.name_field.setAlignment(Qt.AlignCenter)

        label = QLabel(window)
        label.setIndent(1)
        label.setAlignment(Qt.AlignLeft)
<<<<<<< HEAD
        # The first component displays objective function name instead of "+"
=======
        # The first component displays objective function name instead of "+".
>>>>>>> 59cfb221
        label_text = "Z:" if col_index == 0 else "+"
        label.setText(label_text)

        # Add these in the order in which they appear in app.
        self.widgets.append(label)
        self.widgets.append(self)
        self.widgets.append(self.name_field)
        self.add()

        self.set_con_text()
        self.name_field.editingFinished.connect(self.set_con_text)

    def set_con_text(self) -> None:
        """Connected to QLineEdit simplex variable field when box is deselected or enter is pressed.

        Updates current name of all its associated constraints to reflect field.
        Defaulted to X₁, X₂, etc. when field is left blank.
        """
        # Subscripts for defaulted name label
        sub = str.maketrans("0123456789", "₀₁₂₃₄₅₆₇₈₉")
        # Prevent user from setting variable name to whitespace(s) with strip()
        current_text = self.name_field.text().strip()

        if current_text == "":
            current_text = f"X{self.col_index + 1}".translate(sub)
            self.name_field.setText(current_text)

        for sle_con in self.constraint_col:
            sle_con.update_var_label(current_text)

    def get_name(self) -> str:
        """
        Returns
        ---
        str
            The value of the name_field's edit field. Used for solution table labeling.
        """
        return self.name_field.text()


class SLECon(SLineEdit):
    """Child class of PyQt QLineEdit constraint object.
    """
    def __init__(self, window: QWidget, layout: QGridLayout, row_index: int, col_index: int):
        """Child class of PyQt QLineEdit constraint object.

        In addition to the edit field, contains the associated variable name label and "+" sign.

        Parameters
        ---
        window: PyQt QWidget
        layout: PyQt QGridLayout
        row_index: int
            1 should be added to this upon initialization to account for the objective function row.
        col_index: int
            The object column index. Determines the label text when object is in the first column and
            positioning within layout.
        """
        SLineEdit.__init__(self, window, layout, row_index, col_index)
        # Text displayed will be connected to SLEVar name_field.
        self.var_label = QLabel(window)
        self.var_label.setIndent(1)

        label = QLabel(window)
        label.setIndent(1)
        label.setAlignment(Qt.AlignLeft)
        sub = str.maketrans("0123456789", "₀₁₂₃₄₅₆₇₈₉")
        # Label will be "+" if not the first in a row, otherwise it will be constraint number label.
        label_text = f"C{row_index}:".translate(sub) if col_index == 0 else "+"
        label.setText(label_text)

        # Add these in the order in which they should appear in app.
        self.widgets.append(label)
        self.widgets.append(self)
        self.widgets.append(self.var_label)
        self.add()

    def update_var_label(self, new_name: str) -> None:
        """Sets the variable name label to the given string. Called when associated SLEVar field is updated.

        Parameters
        ---
        new_name: str
        """
        self.var_label.setText(new_name)

    def get_name(self) -> str:
        """
        Returns
        ---
        str
            The slack name. Used for solution table labeling.
        """
        sub = str.maketrans("0123456789", "₀₁₂₃₄₅₆₇₈₉")
        return f"S{self.row_index}".translate(sub)


class SLEIneq(SLineEdit):
    """Child class of PyQt QLineEdit. Displayed on far right column of constraint input fields and objective function.
    """
    def __init__(self, window: QWidget, layout: QGridLayout, row_index: int, col_index: int):
        """Contains inequality label as well as QLineEdit field widget. Displayed on far right column
        of constraint input fields and objective function.

        Parameters:
        ---
        window: PyQt QWidget
        layout: PyQt QGridLayout
        row_index: int
            1 should be added to this upon initialization to account for the objective function row when creating
            contraints. If 0, properties will change to allow the user to name the objective function.
        col_index: int
            The object column index. Determines the label text when object is in the first column.
        """
        SLineEdit.__init__(self, window, layout, row_index, col_index)
        # Inequality label text will ultimately be determined by Minimize/Maximize button.
        label_text = "≤"
        # Change properties for objective function.
        if row_index == 0:
            label_text = "="
            self.setValidator(None)
            self.setText("Z")
            self.setMaxLength(3)
            # Default objective function variable to "Z" if field is left blank.
            self.editingFinished.connect(lambda: self.setText("Z") if self.text().strip() == "" else self.text())

        self.label = QLabel(window)
        self.label.setAlignment(Qt.AlignLeft)
        self.label.setText(label_text)

        # Add these in the order in which they should appear in app.
        self.widgets.append(self.label)
        self.widgets.append(self)
        self.add()

    def get_name(self) -> str:
        """
        Returns
        ---
        str
            The value of the edit field. Used to get name of objective function for solution table labeling.
        """
        return self.text()
<|MERGE_RESOLUTION|>--- conflicted
+++ resolved
@@ -1,501 +1,493 @@
-"""Customized PyQt widgets for Simplex Calculator.
-
-SCircleButton: QToolButton child
-SPushButton: QPushButton child
-SSettingsButton: QToolButton child
-SIcon: QIcon child
-SLabelSolve: QLabel child
-SLEVar: QLineEdit child
-SLECon: QLineEdit child
-SLEIneq: QLineEdit child
-"""
-
-from os import path
-
-from PyQt5.QtWidgets import (QWidget, QPushButton, QLineEdit, QLabel, QGridLayout, QComboBox,
-                             QToolButton, QSizePolicy, QHBoxLayout, QVBoxLayout)
-from PyQt5.QtGui import QRegExpValidator, QRegion, QPixmap, QColor, QIcon, QPixmap
-from PyQt5.QtCore import Qt, QRegExp
-
-
-from styles import SIMPLEX_ICON_LIGHT, SIMPLEX_ICON_DARK
-
-
-class SCircleButton(QToolButton):
-    """Child class of PyQt QToolButton.
-    Forces button selection to be a circle.
-
-    https://stackoverflow.com/a/48291001
-    """
-
-    def resizeEvent(self, event) -> None:
-        """Force button selection area to be a circle.
-
-        https://stackoverflow.com/a/48291001
-        """
-        self.setMask(QRegion(self.rect(), QRegion.Ellipse))
-        QToolButton.resizeEvent(self, event)
-
-    def set_icon(self, icon_name: str) -> None:
-        """Displays an icon on the button.
-
-        Parameters
-        ---
-        icon_name: str
-            The file name of the icon with extension. Icons shuold be placed in /assets and
-            the directory path should be excluded from the name.
-        """
-        # Redefined SIcon is used to allow color changes for light/dark mode.
-        self.icon = SIcon(self, icon_name)
-
-
-class SPushButton(QPushButton):
-    """Child class of PyQt QPushButton object.
-    """
-    def __init__(self, window: QWidget, text: str, size: int):
-        """Child class of PyQt QPushButton object.
-        Creates a simple push button of a set square size with a given label.
-        Used for increase/decrease buttons for variables/constraints.
-
-        Parameters
-        ---
-        window: QWidget
-            Main PyQt window.
-        text: str
-            Text to be displayed on button.
-        size: int
-            Square dimensions of the button.
-        """
-        QPushButton.__init__(self, window)
-        self.setText(text)
-        self.setMaximumWidth(size)
-        self.setAutoRepeat(True)
-        # Will delay button function in miliseconds when held down.
-        self.setAutoRepeatDelay(500)
-
-
-class SSettingsButton(QToolButton):
-    """Child of PyQt QToolButton. Used to display and change individual settings for Simplex Calculator.
-    """
-    BUTTON_HEIGHT = 80
-    ICON_SIZE = 40
-    WIDGET_PADDING = 20
-
-    def __init__(self, window: QWidget, text: str = ""):
-        """Child of PyQt QToolButton. Used to display and change individual settings for Simplex Calculator.
-        Parameters
-        ---
-        window: PyQt QWidget
-        text: str, optional
-            Defaults to "". The descriptive text of the setting to be displayed.
-        """
-        super().__init__(window)
-        # Force button to expand horizontally to fill window
-        self.setSizePolicy(QSizePolicy.Expanding, QSizePolicy.Minimum)
-        self.setStyleSheet(f"height: {self.BUTTON_HEIGHT}px; icon-size: {self.ICON_SIZE}px;")
-        # This layout will be used to place icon and label widgets.
-        # https://stackoverflow.com/a/44292292
-        self.setLayout(QGridLayout())
-        self.layout().setAlignment(Qt.AlignLeft)
-        self.layout().setSpacing(self.WIDGET_PADDING)
-        self.layout().setContentsMargins(self.WIDGET_PADDING, int(self.WIDGET_PADDING*.65),
-                                         self.WIDGET_PADDING, int(self.WIDGET_PADDING*.65))
-
-        # The description_label and setting_label (displays current setting) go here.
-        self.vert_layout = QVBoxLayout()
-        self.vert_layout.setSpacing(4)
-        self.layout().addLayout(self.vert_layout, 0, 1)
-
-        # Used to describe setting.
-        self.description_label = QLabel()
-        self.description_label.setText(text)
-        self.description_label.setStyleSheet("background: none;")
-        self.vert_layout.addWidget(self.description_label)
-
-    def set_icon(self, icon_name: str):
-        """Displays an icon to be associated with the individual setting.
-
-        Parameters
-        ---
-        icon_name: str
-            The file name of the icon with extension. Icons shuold be placed in /assets and
-            the directory path should be excluded from the name.
-        """
-        # Turn this widget's icon into a PushButton so that it can be placed appropriately in layout.
-        # Setting an icon, rather than manually rescaling a pixmap on a label, produced better resolution.
-        self.icon = QPushButton()
-        # Prevent selection of icon button by tabbing.
-        self.icon.setFocusPolicy(Qt.NoFocus)
-        # Set the pushutton's icon to an SIcon for proper dark mode color swapping.
-        self.icon.icon = SIcon(self.icon, icon_name)
-        self.icon.setStyleSheet("border: none; background: none;")
-        # Override the icon's mousePressEvent with the parent's.
-        self.icon.mousePressEvent = self.mousePressEvent
-        self.layout().addWidget(self.icon, 0, 0)
-
-    def set_setting_label(self):
-        """The setting label will be displayed directly below descriptive label and will display the
-        crrent setting, e.g. "On" or "Off".
-
-        Use self.setText to update this label within connected function.
-        """
-        self.setting_label = SLabelSetting()
-        # self.setting_label.setText("More Testing")
-        self.setting_label.setStyleSheet("background: none;")
-        self.setText = lambda text: self.setting_label.setText(text)
-        self.vert_layout.addWidget(self.setting_label)
-
-    def set_line_edit(self) -> None:
-        """Creates a QLineEdit widget.
-
-        Used for font size and decimal places setting.
-        """
-        self.line_edit = QLineEdit()
-        self.line_edit.setMaxLength(2)
-        self.line_edit.setMaximumWidth(40)
-        self.line_edit.setAlignment(Qt.AlignCenter)
-        # Limit field input to digits -- Allow empty strings to enable user to clear field.
-        self.line_edit.setValidator(QRegExpValidator(QRegExp('(^[0-9]+$|^$)')))
-        self.vert_layout.addWidget(self.line_edit)
-        
-        # Force clicking on entire setting button to engage widget.
-        def mouse_release(event):
-            self.setDown(False)
-            self.line_edit.setFocus()
-            self.line_edit.selectAll()
-
-        self.mouseReleaseEvent = mouse_release
-<<<<<<< HEAD
-
-=======
->>>>>>> 59cfb221
-
-class SLabelSetting(QLabel):
-    """Setting label for SSettingsButton. Displays current setting text
-
-    Used solely to set custom color within styles.py.
-    """
-    def __init__(self, window: QWidget = None):
-        super().__init__(window)
-
-
-class SIcon(QIcon):
-    """Child class of PyQt QIcon. Allows color swapping between light and dark mode.
-
-    Sourced icons must be solid white in color to properly create color masks.
-    """
-    def __init__(self, parent, icon_name: str):
-        """
-        Parameters
-        ---
-        parent: PyQt object
-            The parent widget must be one that has a setIcon method, e.g. QPushButton, QToolButton etc.
-        icon_name: str
-            The file name of the icon with extension. Icons shuold be placed in /assets and
-            the directory path should be excluded from the name.
-        """
-        super().__init__()
-        self.parent = parent
-        # Color at index 0 and 1 are light mode color and dark mode color respectively.
-        self.colors = [SIMPLEX_ICON_LIGHT, SIMPLEX_ICON_DARK]
-        self.current_color = self.colors[0]
-
-        # Change color of icon using a pixel map and a mask.
-        # https://stackoverflow.com/a/38369468
-        # Icon must be solid white to start with.
-        self.pixmap = QPixmap(path.join(path.dirname(__file__), f"assets/{icon_name}"))
-        mask = self.pixmap.createMaskFromColor(QColor('#FFFFFF'), Qt.MaskOutColor)
-        self.pixmap.fill((QColor(self.current_color)))
-        self.pixmap.setMask(mask)
-        self.addPixmap(self.pixmap)
-
-        self.parent.setIcon(self)
-        # Give parent own's color_swap method.
-        self.parent.color_swap = self.color_swap
-
-    def color_swap(self, is_dark_mode: bool) -> None:
-        """Swap icon color between dark mode color scheme and light mode color scheme.
-
-        Parameters
-        ---
-        is_dark_mode: bool
-            The current dark mode state. Used as an index to select color from self.colors.
-        """
-        new_color = self.colors[is_dark_mode]
-        mask = self.pixmap.createMaskFromColor(QColor(self.current_color), Qt.MaskOutColor)
-        self.pixmap.fill((QColor(new_color)))
-        self.pixmap.setMask(mask)
-        self.addPixmap(self.pixmap)
-        # Parent's icon must be reset.
-        self.parent.setIcon(self)
-        self.current_color = new_color
-
-
-class SLabelSolve(QLabel):
-    """Child class of PyQt QLabel. Used for displaying components of solutions matrices.
-    """
-    def __init__(self, window: QWidget, text: str, borders: list = []):
-        """Child class of PyQt QLabel. Used for displaying components of solutions matrices.
-
-        Parameters
-        ---
-        window: PyQt QWidget
-            The main window.
-        text: str
-            The text to be displayed on the label.
-        borders: list
-            A list of strings indicating what borders will be drawn. Used to create lines of table.
-            Expected strings are "top", "bottom", "left", or "right".
-        """
-        QLabel.__init__(self, window)
-        self.setText(text)
-        self.setAlignment(Qt.AlignCenter)
-
-        # Create border
-        # Below string will be divided into substrings, if a direction within borders is present,
-        # the substring is replaced with an empty string.
-        style = "border-top-style:none; border-bottom-style:none; border-right-style:none; border-left-style:none;"
-        style_list = style.split()
-        for direction in borders:
-            for i, sub_str in enumerate(style_list):
-                if direction.lower() in sub_str:
-                    style_list[i] = ""
-                    break
-        style = " ".join(style_list)
-        self.setStyleSheet(style)
-
-
-class SLineEdit(QLineEdit):
-    """Child class of PyQt QLineEdit object and parent of SLEVar, SLECon, and SLEIneq child classes.
-    """
-    def __init__(self, window: QWidget, layout: QGridLayout, row_index: int, col_index: int):
-        """Child class of PyQt QLineEdit object and parent of SLEVar, SLECon, and SLEIneq child classes.
-        Used for inputting values into constraint and objective function edit fields during setup.
-
-        Parameters
-        ---
-        window: PyQt QWidget
-            The main window.
-        layout: PyQt QGridLayout
-            The layout where widgets are placed.
-        row_num: int
-            The row number for placement within the given layout.
-        col_num: int
-            The column number for placement within the given layout.
-        """
-        QLineEdit.__init__(self, window)
-        self.setMaximumWidth(42)
-        self.setAlignment(Qt.AlignCenter)
-        # Limit field input to digits separated by a decimal and allows user to input an empty string to clear field.
-        self.setValidator(QRegExpValidator(QRegExp('(^?[0-9]*\.?[0-9]+$|^$)')))
-
-        self.layout = layout
-        self.row_index = row_index
-        self.col_index = col_index
-        self.widgets = []
-
-    def add(self) -> None:
-        """Adds self and associated widgets to the initialized layout.
-        """
-        # Since each object contains multiple widgets (including itself),
-        # place them in the appropriate column by multiplying the column index by the number of widgets.
-        for i, widget in enumerate(self.widgets):
-            self.layout.addWidget(widget, self.row_index, (self.col_index*len(self.widgets)) + i, Qt.AlignCenter)
-
-    def delete(self) -> None:
-        """Deletes self and associated widgets and removes them from the layout.
-        """
-        for i in range(len(self.widgets))[::-1]:
-            deleted_widget = self.widgets.pop(i)
-            self.layout.removeWidget(deleted_widget)
-            deleted_widget.deleteLater()
-            del deleted_widget
-
-    def get_name(self) -> str:
-        pass
-
-
-class SLEVar(SLineEdit):
-    """Child class of PyQt QLineEdit object. Component object for objective function.
-
-    Since these are created with a loop, a class wrapper becomes necessary to prevent the
-    connected function from being associated with the last object created within the loop,
-    i.e. prevent cell variable from loop:
-    https://pylint.pycqa.org/en/latest/user_guide/messages/warning/cell-var-from-loop.html
-    """
-    def __init__(self, window: QWidget, layout: QGridLayout, row_index: int, col_index: int, constraint_col: list):
-        """Child class of PyQt QLineEdit object. Component object for objective function.
-        Contains variable naming field, objective value field, and "+" label.
-
-        Parameters
-        ---
-        window: PyQt QWidget
-        layout: PyQt QGridLayout
-        row_index: int
-            The row index. Determines positioning within layout.
-        col_index: int
-            The object index within the SLE_vars list which also corresponds to the column of the layout.
-            Used for default variable name and determining the label text when object is in the first column.
-        constraint_col: list
-            The list of associated constraint SLECon objects for variable name label updating.
-            This is a column of constraint fields in the setup screen.
-        """
-        SLineEdit.__init__(self, window, layout, row_index, col_index)
-        self.constraint_col = constraint_col
-
-        self.name_field = QLineEdit(window)
-        self.name_field.setMaxLength(3)
-        self.name_field.setMaximumWidth(40)
-        self.name_field.setAlignment(Qt.AlignCenter)
-
-        label = QLabel(window)
-        label.setIndent(1)
-        label.setAlignment(Qt.AlignLeft)
-<<<<<<< HEAD
-        # The first component displays objective function name instead of "+"
-=======
-        # The first component displays objective function name instead of "+".
->>>>>>> 59cfb221
-        label_text = "Z:" if col_index == 0 else "+"
-        label.setText(label_text)
-
-        # Add these in the order in which they appear in app.
-        self.widgets.append(label)
-        self.widgets.append(self)
-        self.widgets.append(self.name_field)
-        self.add()
-
-        self.set_con_text()
-        self.name_field.editingFinished.connect(self.set_con_text)
-
-    def set_con_text(self) -> None:
-        """Connected to QLineEdit simplex variable field when box is deselected or enter is pressed.
-
-        Updates current name of all its associated constraints to reflect field.
-        Defaulted to X₁, X₂, etc. when field is left blank.
-        """
-        # Subscripts for defaulted name label
-        sub = str.maketrans("0123456789", "₀₁₂₃₄₅₆₇₈₉")
-        # Prevent user from setting variable name to whitespace(s) with strip()
-        current_text = self.name_field.text().strip()
-
-        if current_text == "":
-            current_text = f"X{self.col_index + 1}".translate(sub)
-            self.name_field.setText(current_text)
-
-        for sle_con in self.constraint_col:
-            sle_con.update_var_label(current_text)
-
-    def get_name(self) -> str:
-        """
-        Returns
-        ---
-        str
-            The value of the name_field's edit field. Used for solution table labeling.
-        """
-        return self.name_field.text()
-
-
-class SLECon(SLineEdit):
-    """Child class of PyQt QLineEdit constraint object.
-    """
-    def __init__(self, window: QWidget, layout: QGridLayout, row_index: int, col_index: int):
-        """Child class of PyQt QLineEdit constraint object.
-
-        In addition to the edit field, contains the associated variable name label and "+" sign.
-
-        Parameters
-        ---
-        window: PyQt QWidget
-        layout: PyQt QGridLayout
-        row_index: int
-            1 should be added to this upon initialization to account for the objective function row.
-        col_index: int
-            The object column index. Determines the label text when object is in the first column and
-            positioning within layout.
-        """
-        SLineEdit.__init__(self, window, layout, row_index, col_index)
-        # Text displayed will be connected to SLEVar name_field.
-        self.var_label = QLabel(window)
-        self.var_label.setIndent(1)
-
-        label = QLabel(window)
-        label.setIndent(1)
-        label.setAlignment(Qt.AlignLeft)
-        sub = str.maketrans("0123456789", "₀₁₂₃₄₅₆₇₈₉")
-        # Label will be "+" if not the first in a row, otherwise it will be constraint number label.
-        label_text = f"C{row_index}:".translate(sub) if col_index == 0 else "+"
-        label.setText(label_text)
-
-        # Add these in the order in which they should appear in app.
-        self.widgets.append(label)
-        self.widgets.append(self)
-        self.widgets.append(self.var_label)
-        self.add()
-
-    def update_var_label(self, new_name: str) -> None:
-        """Sets the variable name label to the given string. Called when associated SLEVar field is updated.
-
-        Parameters
-        ---
-        new_name: str
-        """
-        self.var_label.setText(new_name)
-
-    def get_name(self) -> str:
-        """
-        Returns
-        ---
-        str
-            The slack name. Used for solution table labeling.
-        """
-        sub = str.maketrans("0123456789", "₀₁₂₃₄₅₆₇₈₉")
-        return f"S{self.row_index}".translate(sub)
-
-
-class SLEIneq(SLineEdit):
-    """Child class of PyQt QLineEdit. Displayed on far right column of constraint input fields and objective function.
-    """
-    def __init__(self, window: QWidget, layout: QGridLayout, row_index: int, col_index: int):
-        """Contains inequality label as well as QLineEdit field widget. Displayed on far right column
-        of constraint input fields and objective function.
-
-        Parameters:
-        ---
-        window: PyQt QWidget
-        layout: PyQt QGridLayout
-        row_index: int
-            1 should be added to this upon initialization to account for the objective function row when creating
-            contraints. If 0, properties will change to allow the user to name the objective function.
-        col_index: int
-            The object column index. Determines the label text when object is in the first column.
-        """
-        SLineEdit.__init__(self, window, layout, row_index, col_index)
-        # Inequality label text will ultimately be determined by Minimize/Maximize button.
-        label_text = "≤"
-        # Change properties for objective function.
-        if row_index == 0:
-            label_text = "="
-            self.setValidator(None)
-            self.setText("Z")
-            self.setMaxLength(3)
-            # Default objective function variable to "Z" if field is left blank.
-            self.editingFinished.connect(lambda: self.setText("Z") if self.text().strip() == "" else self.text())
-
-        self.label = QLabel(window)
-        self.label.setAlignment(Qt.AlignLeft)
-        self.label.setText(label_text)
-
-        # Add these in the order in which they should appear in app.
-        self.widgets.append(self.label)
-        self.widgets.append(self)
-        self.add()
-
-    def get_name(self) -> str:
-        """
-        Returns
-        ---
-        str
-            The value of the edit field. Used to get name of objective function for solution table labeling.
-        """
-        return self.text()
+"""Customized PyQt widgets for Simplex Calculator.
+
+SCircleButton: QToolButton child
+SPushButton: QPushButton child
+SSettingsButton: QToolButton child
+SIcon: QIcon child
+SLabelSolve: QLabel child
+SLEVar: QLineEdit child
+SLECon: QLineEdit child
+SLEIneq: QLineEdit child
+"""
+
+from os import path
+
+from PyQt5.QtWidgets import (QWidget, QPushButton, QLineEdit, QLabel, QGridLayout, QComboBox,
+                             QToolButton, QSizePolicy, QHBoxLayout, QVBoxLayout)
+from PyQt5.QtGui import QRegExpValidator, QRegion, QPixmap, QColor, QIcon, QPixmap
+from PyQt5.QtCore import Qt, QRegExp
+
+
+from styles import SIMPLEX_ICON_LIGHT, SIMPLEX_ICON_DARK
+
+
+class SCircleButton(QToolButton):
+    """Child class of PyQt QToolButton.
+    Forces button selection to be a circle.
+
+    https://stackoverflow.com/a/48291001
+    """
+
+    def resizeEvent(self, event) -> None:
+        """Force button selection area to be a circle.
+
+        https://stackoverflow.com/a/48291001
+        """
+        self.setMask(QRegion(self.rect(), QRegion.Ellipse))
+        QToolButton.resizeEvent(self, event)
+
+    def set_icon(self, icon_name: str) -> None:
+        """Displays an icon on the button.
+
+        Parameters
+        ---
+        icon_name: str
+            The file name of the icon with extension. Icons shuold be placed in /assets and
+            the directory path should be excluded from the name.
+        """
+        # Redefined SIcon is used to allow color changes for light/dark mode.
+        self.icon = SIcon(self, icon_name)
+
+
+class SPushButton(QPushButton):
+    """Child class of PyQt QPushButton object.
+    """
+    def __init__(self, window: QWidget, text: str, size: int):
+        """Child class of PyQt QPushButton object.
+        Creates a simple push button of a set square size with a given label.
+        Used for increase/decrease buttons for variables/constraints.
+
+        Parameters
+        ---
+        window: QWidget
+            Main PyQt window.
+        text: str
+            Text to be displayed on button.
+        size: int
+            Square dimensions of the button.
+        """
+        QPushButton.__init__(self, window)
+        self.setText(text)
+        self.setMaximumWidth(size)
+        self.setAutoRepeat(True)
+        # Will delay button function in miliseconds when held down.
+        self.setAutoRepeatDelay(500)
+
+
+class SSettingsButton(QToolButton):
+    """Child of PyQt QToolButton. Used to display and change individual settings for Simplex Calculator.
+    """
+    BUTTON_HEIGHT = 80
+    ICON_SIZE = 40
+    WIDGET_PADDING = 20
+
+    def __init__(self, window: QWidget, text: str = ""):
+        """Child of PyQt QToolButton. Used to display and change individual settings for Simplex Calculator.
+        Parameters
+        ---
+        window: PyQt QWidget
+        text: str, optional
+            Defaults to "". The descriptive text of the setting to be displayed.
+        """
+        super().__init__(window)
+        # Force button to expand horizontally to fill window
+        self.setSizePolicy(QSizePolicy.Expanding, QSizePolicy.Minimum)
+        self.setStyleSheet(f"height: {self.BUTTON_HEIGHT}px; icon-size: {self.ICON_SIZE}px;")
+        # This layout will be used to place icon and label widgets.
+        # https://stackoverflow.com/a/44292292
+        self.setLayout(QGridLayout())
+        self.layout().setAlignment(Qt.AlignLeft)
+        self.layout().setSpacing(self.WIDGET_PADDING)
+        self.layout().setContentsMargins(self.WIDGET_PADDING, int(self.WIDGET_PADDING*.65),
+                                         self.WIDGET_PADDING, int(self.WIDGET_PADDING*.65))
+
+        # The description_label and setting_label (displays current setting) go here.
+        self.vert_layout = QVBoxLayout()
+        self.vert_layout.setSpacing(4)
+        self.layout().addLayout(self.vert_layout, 0, 1)
+
+        # Used to describe setting.
+        self.description_label = QLabel()
+        self.description_label.setText(text)
+        self.description_label.setStyleSheet("background: none;")
+        self.vert_layout.addWidget(self.description_label)
+
+    def set_icon(self, icon_name: str):
+        """Displays an icon to be associated with the individual setting.
+
+        Parameters
+        ---
+        icon_name: str
+            The file name of the icon with extension. Icons shuold be placed in /assets and
+            the directory path should be excluded from the name.
+        """
+        # Turn this widget's icon into a PushButton so that it can be placed appropriately in layout.
+        # Setting an icon, rather than manually rescaling a pixmap on a label, produced better resolution.
+        self.icon = QPushButton()
+        # Prevent selection of icon button by tabbing.
+        self.icon.setFocusPolicy(Qt.NoFocus)
+        # Set the pushutton's icon to an SIcon for proper dark mode color swapping.
+        self.icon.icon = SIcon(self.icon, icon_name)
+        self.icon.setStyleSheet("border: none; background: none;")
+        # Override the icon's mousePressEvent with the parent's.
+        self.icon.mousePressEvent = self.mousePressEvent
+        self.layout().addWidget(self.icon, 0, 0)
+
+    def set_setting_label(self):
+        """The setting label will be displayed directly below descriptive label and will display the
+        crrent setting, e.g. "On" or "Off".
+
+        Use self.setText to update this label within connected function.
+        """
+        self.setting_label = SLabelSetting()
+        # self.setting_label.setText("More Testing")
+        self.setting_label.setStyleSheet("background: none;")
+        self.setText = lambda text: self.setting_label.setText(text)
+        self.vert_layout.addWidget(self.setting_label)
+
+    def set_line_edit(self) -> None:
+        """Creates a QLineEdit widget.
+
+        Used for font size and decimal places setting.
+        """
+        self.line_edit = QLineEdit()
+        self.line_edit.setMaxLength(2)
+        self.line_edit.setMaximumWidth(40)
+        self.line_edit.setAlignment(Qt.AlignCenter)
+        # Limit field input to digits -- Allow empty strings to enable user to clear field.
+        self.line_edit.setValidator(QRegExpValidator(QRegExp('(^[0-9]+$|^$)')))
+        self.vert_layout.addWidget(self.line_edit)
+        
+        # Force clicking on entire setting button to engage widget.
+        def mouse_release(event):
+            self.setDown(False)
+            self.line_edit.setFocus()
+            self.line_edit.selectAll()
+
+        self.mouseReleaseEvent = mouse_release
+
+class SLabelSetting(QLabel):
+    """Setting label for SSettingsButton. Displays current setting text
+
+    Used solely to set custom color within styles.py.
+    """
+    def __init__(self, window: QWidget = None):
+        super().__init__(window)
+
+
+class SIcon(QIcon):
+    """Child class of PyQt QIcon. Allows color swapping between light and dark mode.
+
+    Sourced icons must be solid white in color to properly create color masks.
+    """
+    def __init__(self, parent, icon_name: str):
+        """
+        Parameters
+        ---
+        parent: PyQt object
+            The parent widget must be one that has a setIcon method, e.g. QPushButton, QToolButton etc.
+        icon_name: str
+            The file name of the icon with extension. Icons shuold be placed in /assets and
+            the directory path should be excluded from the name.
+        """
+        super().__init__()
+        self.parent = parent
+        # Color at index 0 and 1 are light mode color and dark mode color respectively.
+        self.colors = [SIMPLEX_ICON_LIGHT, SIMPLEX_ICON_DARK]
+        self.current_color = self.colors[0]
+
+        # Change color of icon using a pixel map and a mask.
+        # https://stackoverflow.com/a/38369468
+        # Icon must be solid white to start with.
+        self.pixmap = QPixmap(path.join(path.dirname(__file__), f"assets/{icon_name}"))
+        mask = self.pixmap.createMaskFromColor(QColor('#FFFFFF'), Qt.MaskOutColor)
+        self.pixmap.fill((QColor(self.current_color)))
+        self.pixmap.setMask(mask)
+        self.addPixmap(self.pixmap)
+
+        self.parent.setIcon(self)
+        # Give parent own's color_swap method.
+        self.parent.color_swap = self.color_swap
+
+    def color_swap(self, is_dark_mode: bool) -> None:
+        """Swap icon color between dark mode color scheme and light mode color scheme.
+
+        Parameters
+        ---
+        is_dark_mode: bool
+            The current dark mode state. Used as an index to select color from self.colors.
+        """
+        new_color = self.colors[is_dark_mode]
+        mask = self.pixmap.createMaskFromColor(QColor(self.current_color), Qt.MaskOutColor)
+        self.pixmap.fill((QColor(new_color)))
+        self.pixmap.setMask(mask)
+        self.addPixmap(self.pixmap)
+        # Parent's icon must be reset.
+        self.parent.setIcon(self)
+        self.current_color = new_color
+
+
+class SLabelSolve(QLabel):
+    """Child class of PyQt QLabel. Used for displaying components of solutions matrices.
+    """
+    def __init__(self, window: QWidget, text: str, borders: list = []):
+        """Child class of PyQt QLabel. Used for displaying components of solutions matrices.
+
+        Parameters
+        ---
+        window: PyQt QWidget
+            The main window.
+        text: str
+            The text to be displayed on the label.
+        borders: list
+            A list of strings indicating what borders will be drawn. Used to create lines of table.
+            Expected strings are "top", "bottom", "left", or "right".
+        """
+        QLabel.__init__(self, window)
+        self.setText(text)
+        self.setAlignment(Qt.AlignCenter)
+
+        # Create border
+        # Below string will be divided into substrings, if a direction within borders is present,
+        # the substring is replaced with an empty string.
+        style = "border-top-style:none; border-bottom-style:none; border-right-style:none; border-left-style:none;"
+        style_list = style.split()
+        for direction in borders:
+            for i, sub_str in enumerate(style_list):
+                if direction.lower() in sub_str:
+                    style_list[i] = ""
+                    break
+        style = " ".join(style_list)
+        self.setStyleSheet(style)
+
+
+class SLineEdit(QLineEdit):
+    """Child class of PyQt QLineEdit object and parent of SLEVar, SLECon, and SLEIneq child classes.
+    """
+    def __init__(self, window: QWidget, layout: QGridLayout, row_index: int, col_index: int):
+        """Child class of PyQt QLineEdit object and parent of SLEVar, SLECon, and SLEIneq child classes.
+        Used for inputting values into constraint and objective function edit fields during setup.
+
+        Parameters
+        ---
+        window: PyQt QWidget
+            The main window.
+        layout: PyQt QGridLayout
+            The layout where widgets are placed.
+        row_num: int
+            The row number for placement within the given layout.
+        col_num: int
+            The column number for placement within the given layout.
+        """
+        QLineEdit.__init__(self, window)
+        self.setMaximumWidth(42)
+        self.setAlignment(Qt.AlignCenter)
+        # Limit field input to digits separated by a decimal and allows user to input an empty string to clear field.
+        self.setValidator(QRegExpValidator(QRegExp('(^?[0-9]*\.?[0-9]+$|^$)')))
+
+        self.layout = layout
+        self.row_index = row_index
+        self.col_index = col_index
+        self.widgets = []
+
+    def add(self) -> None:
+        """Adds self and associated widgets to the initialized layout.
+        """
+        # Since each object contains multiple widgets (including itself),
+        # place them in the appropriate column by multiplying the column index by the number of widgets.
+        for i, widget in enumerate(self.widgets):
+            self.layout.addWidget(widget, self.row_index, (self.col_index*len(self.widgets)) + i, Qt.AlignCenter)
+
+    def delete(self) -> None:
+        """Deletes self and associated widgets and removes them from the layout.
+        """
+        for i in range(len(self.widgets))[::-1]:
+            deleted_widget = self.widgets.pop(i)
+            self.layout.removeWidget(deleted_widget)
+            deleted_widget.deleteLater()
+            del deleted_widget
+
+    def get_name(self) -> str:
+        pass
+
+
+class SLEVar(SLineEdit):
+    """Child class of PyQt QLineEdit object. Component object for objective function.
+
+    Since these are created with a loop, a class wrapper becomes necessary to prevent the
+    connected function from being associated with the last object created within the loop,
+    i.e. prevent cell variable from loop:
+    https://pylint.pycqa.org/en/latest/user_guide/messages/warning/cell-var-from-loop.html
+    """
+    def __init__(self, window: QWidget, layout: QGridLayout, row_index: int, col_index: int, constraint_col: list):
+        """Child class of PyQt QLineEdit object. Component object for objective function.
+        Contains variable naming field, objective value field, and "+" label.
+
+        Parameters
+        ---
+        window: PyQt QWidget
+        layout: PyQt QGridLayout
+        row_index: int
+            The row index. Determines positioning within layout.
+        col_index: int
+            The object index within the SLE_vars list which also corresponds to the column of the layout.
+            Used for default variable name and determining the label text when object is in the first column.
+        constraint_col: list
+            The list of associated constraint SLECon objects for variable name label updating.
+            This is a column of constraint fields in the setup screen.
+        """
+        SLineEdit.__init__(self, window, layout, row_index, col_index)
+        self.constraint_col = constraint_col
+
+        self.name_field = QLineEdit(window)
+        self.name_field.setMaxLength(3)
+        self.name_field.setMaximumWidth(40)
+        self.name_field.setAlignment(Qt.AlignCenter)
+
+        label = QLabel(window)
+        label.setIndent(1)
+        label.setAlignment(Qt.AlignLeft)
+        # The first component displays objective function name instead of "+".
+        label_text = "Z:" if col_index == 0 else "+"
+        label.setText(label_text)
+
+        # Add these in the order in which they appear in app.
+        self.widgets.append(label)
+        self.widgets.append(self)
+        self.widgets.append(self.name_field)
+        self.add()
+
+        self.set_con_text()
+        self.name_field.editingFinished.connect(self.set_con_text)
+
+    def set_con_text(self) -> None:
+        """Connected to QLineEdit simplex variable field when box is deselected or enter is pressed.
+
+        Updates current name of all its associated constraints to reflect field.
+        Defaulted to X₁, X₂, etc. when field is left blank.
+        """
+        # Subscripts for defaulted name label
+        sub = str.maketrans("0123456789", "₀₁₂₃₄₅₆₇₈₉")
+        # Prevent user from setting variable name to whitespace(s) with strip()
+        current_text = self.name_field.text().strip()
+
+        if current_text == "":
+            current_text = f"X{self.col_index + 1}".translate(sub)
+            self.name_field.setText(current_text)
+
+        for sle_con in self.constraint_col:
+            sle_con.update_var_label(current_text)
+
+    def get_name(self) -> str:
+        """
+        Returns
+        ---
+        str
+            The value of the name_field's edit field. Used for solution table labeling.
+        """
+        return self.name_field.text()
+
+
+class SLECon(SLineEdit):
+    """Child class of PyQt QLineEdit constraint object.
+    """
+    def __init__(self, window: QWidget, layout: QGridLayout, row_index: int, col_index: int):
+        """Child class of PyQt QLineEdit constraint object.
+
+        In addition to the edit field, contains the associated variable name label and "+" sign.
+
+        Parameters
+        ---
+        window: PyQt QWidget
+        layout: PyQt QGridLayout
+        row_index: int
+            1 should be added to this upon initialization to account for the objective function row.
+        col_index: int
+            The object column index. Determines the label text when object is in the first column and
+            positioning within layout.
+        """
+        SLineEdit.__init__(self, window, layout, row_index, col_index)
+        # Text displayed will be connected to SLEVar name_field.
+        self.var_label = QLabel(window)
+        self.var_label.setIndent(1)
+
+        label = QLabel(window)
+        label.setIndent(1)
+        label.setAlignment(Qt.AlignLeft)
+        sub = str.maketrans("0123456789", "₀₁₂₃₄₅₆₇₈₉")
+        # Label will be "+" if not the first in a row, otherwise it will be constraint number label.
+        label_text = f"C{row_index}:".translate(sub) if col_index == 0 else "+"
+        label.setText(label_text)
+
+        # Add these in the order in which they should appear in app.
+        self.widgets.append(label)
+        self.widgets.append(self)
+        self.widgets.append(self.var_label)
+        self.add()
+
+    def update_var_label(self, new_name: str) -> None:
+        """Sets the variable name label to the given string. Called when associated SLEVar field is updated.
+
+        Parameters
+        ---
+        new_name: str
+        """
+        self.var_label.setText(new_name)
+
+    def get_name(self) -> str:
+        """
+        Returns
+        ---
+        str
+            The slack name. Used for solution table labeling.
+        """
+        sub = str.maketrans("0123456789", "₀₁₂₃₄₅₆₇₈₉")
+        return f"S{self.row_index}".translate(sub)
+
+
+class SLEIneq(SLineEdit):
+    """Child class of PyQt QLineEdit. Displayed on far right column of constraint input fields and objective function.
+    """
+    def __init__(self, window: QWidget, layout: QGridLayout, row_index: int, col_index: int):
+        """Contains inequality label as well as QLineEdit field widget. Displayed on far right column
+        of constraint input fields and objective function.
+
+        Parameters:
+        ---
+        window: PyQt QWidget
+        layout: PyQt QGridLayout
+        row_index: int
+            1 should be added to this upon initialization to account for the objective function row when creating
+            contraints. If 0, properties will change to allow the user to name the objective function.
+        col_index: int
+            The object column index. Determines the label text when object is in the first column.
+        """
+        SLineEdit.__init__(self, window, layout, row_index, col_index)
+        # Inequality label text will ultimately be determined by Minimize/Maximize button.
+        label_text = "≤"
+        # Change properties for objective function.
+        if row_index == 0:
+            label_text = "="
+            self.setValidator(None)
+            self.setText("Z")
+            self.setMaxLength(3)
+            # Default objective function variable to "Z" if field is left blank.
+            self.editingFinished.connect(lambda: self.setText("Z") if self.text().strip() == "" else self.text())
+
+        self.label = QLabel(window)
+        self.label.setAlignment(Qt.AlignLeft)
+        self.label.setText(label_text)
+
+        # Add these in the order in which they should appear in app.
+        self.widgets.append(self.label)
+        self.widgets.append(self)
+        self.add()
+
+    def get_name(self) -> str:
+        """
+        Returns
+        ---
+        str
+            The value of the edit field. Used to get name of objective function for solution table labeling.
+        """
+        return self.text()